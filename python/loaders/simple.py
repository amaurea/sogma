import numpy as np, time
from numpy.lib import recfunctions
from pixell import utils, fft, bunch
<<<<<<< HEAD
from ..gmem import scratch
=======
from .. import device
>>>>>>> 04c3f015

class SimpleLoader:
	def __init__(self, infofile, dev=None, mul=32):
		"""context is really just a list of tods and meta here"""
		self.obsinfo = read_obsinfo(infofile)
		self.dev     = dev or device.get_device()
		self.lookup  = {id:i for i,id in enumerate(self.obsinfo.id)}
		self.mul     = mul
	def query(self, query=None, wafers=None, bands=None):
		if query or wafers or bands: raise NotImplementedError
		return self.obsinfo
	def load(self, id):
		ind = self.lookup[id]
		# Reads pre-calibrated files
		obs = read_tod(self.obsinfo[ind].path, mul=self.mul)
		# Place obs.tod on device
		obs.tod = self.dev.pools["tod"].array(obs.tod)
		return obs

# Helpers below

def read_obsinfo(fname, nmax=None):
	dtype = [("path","U256"),("ndet","i"),("nsamp","i"),("ctime","d"),("dur","d"),("r","d"),("sweep","d",(4,2))]
	info  = np.loadtxt(fname, dtype=dtype, max_rows=nmax, ndmin=1).view(np.recarray)
	ids   = np.char.rpartition(np.char.rpartition(info.path,"/")[:,2],".")[:,0]
	info  = recfunctions.rec_append_fields(info, "id", ids)
	# Convert to standard units
	info.dur   *= utils.minute
	info.r     *= utils.degree
	info.sweep *= utils.degree # [ntod,npoint,{ra,dec}]
	return info

def read_tod(fname, mul=32):
	"""Read a tod file in the simple npz format we use"""
	res = bunch.Bunch()
	# Could do this in a loop, but we do it explicitly so we
	# can document which fields should be present.
	# Change ra,dec and x,y order to dec,ra and y,x, as agreed with Kendrick
	with np.load(fname) as f:
		res.dets         = f["dets"]                 # [ndet]
		res.point_offset = f["point_offset"][:,::-1] # [ndet,{y,x}]
		res.polangle     = f["polangle"]             # [ndet]
		bore = f["boresight"]
		n    = fft.fft_len(bore.shape[1]//mul, factors=[2,3,5,7])*mul
		res.ctime        = bore[0,:n]                   # [nsamp]
		res.boresight    = bore[[2,1],:n]               # [{el,az},nsamp]
		res.tod          = f["tod"][:,:n]               # [ndet,nsamp]
		res.cuts         = mask2cuts(f["cuts"][:,:n])
	for key in res:
		res[key] = np.ascontiguousarray(res[key])
	#print("ndet %d nsamp %d primes %s" % (res.tod.shape[0], res.tod.shape[1], utils.primes(res.tod.shape[1])))
	return res

# Cuts will be represented by det[nrange], start[nrange], len[nrange]. This is similar to
# the format used in ACT, but in our test files we have boolean masks instead, which we need
# convert. This is a bit slow, but is only needed for the test data
def mask2cuts(mask):
	# Find where the mask turns on/off
	t01 = time.time()
	dets, starts, lens = [], [], []
	for idet, dmask in enumerate(mask):
		# index of all on/off and off/on transitions. We put it in a
		# list so we can prepend and append to it
		edges = [1+np.nonzero(np.diff(dmask,1))[0]]
		# Ensure we start with off→on and end with on→off
		if dmask[ 0]: edges.insert(0,[0])
		if dmask[-1]: edges.append([mask.shape[1]])
		edges = np.concatenate(edges) if len(edges) > 1 else edges[0]
		start = edges[0::2].astype(np.int32)
		stop  = edges[1::2].astype(np.int32)
		dets  .append(np.full(len(start),idet,np.int32))
		starts.append(start)
		lens  .append(stop-start)
	dets   = np.concatenate(dets)
	starts = np.concatenate(starts)
	lens   = np.concatenate(lens)
	t02 = time.time()
	return dets, starts, lens<|MERGE_RESOLUTION|>--- conflicted
+++ resolved
@@ -1,11 +1,7 @@
 import numpy as np, time
 from numpy.lib import recfunctions
 from pixell import utils, fft, bunch
-<<<<<<< HEAD
-from ..gmem import scratch
-=======
 from .. import device
->>>>>>> 04c3f015
 
 class SimpleLoader:
 	def __init__(self, infofile, dev=None, mul=32):
