import numpy as np, contextlib, json, time, os, scipy, re
from pixell import utils, fft, bunch, bench, sqlite
from sotodlib import preprocess, core
import fast_g3, h5py, yaml, ast
import so3g
from so3g.proj import quat
from .. import device, gutils

class SoFastLoader:
	def __init__(self, configfile, dev=None, mul=32):
		# Set up our metadata loader
		self.config, self.context = preprocess.preprocess_util.get_preprocess_context(configfile)
		self.info    = self.context.obsdb.query()
		self.fast_meta = FastMeta(self.config, self.context)
		self.mul     = mul
		self.dev     = dev or device.get_device()
	def query(self, query=None, wafers=None, bands=None, sweeps=True):
		# wafers and bands should ideally be a part of the query!
		from sotodlib import mapmaking
		subids = mapmaking.get_subids(query, context=self.context)
		subids = mapmaking.filter_subids(subids, wafers=wafers, bands=bands)
		# Need base ids to look up rest of the info in obsdb
		obs_ids, wafs, bands = mapmaking.split_subids(subids)
		inds     = utils.find(self.info["obs_id"], obs_ids)
		# Build obsinfo for these ids
		dtype = [("id","U100"),("ndet","i"),("nsamp","i"),("ctime","d"),("dur","d"),("baz","d"),("waz","d"),("bel","d"),("wel","d"),("r","d"),("sweep","d",(4,2))]
		obsinfo       = np.zeros(len(inds), dtype).view(np.recarray)
		obsinfo.id    = subids
		# The maximum number of detectors we could get. The real number
		# will be lower due to cuts, but that info isn't efficiently
		# available.
		obsinfo.ndet  = utils.dict_lookup(flavor_ndets_per_band, self.info["tube_flavor"][inds])
		obsinfo.nsamp = self.info["n_samples"][inds]
		obsinfo.ctime = self.info["start_time"][inds]
		obsinfo.dur   = self.info["stop_time"][inds]-self.info["start_time"][inds]
		# Here come the parts that have to do with pointing.
		# These arrays have a nasty habit of being object dtype
		obsinfo.baz   = self.info["az_center"][inds].astype(np.float64) * utils.degree
		obsinfo.bel   = self.info["el_center"][inds].astype(np.float64) * utils.degree
		obsinfo.waz   = self.info["az_throw" ][inds].astype(np.float64) * utils.degree
		obsinfo.r     = 1.0*utils.degree # default value
		# Restrict to valid values
		good    = np.all([np.isfinite(obsinfo[a]) for a in ["ctime","dur","baz","bel","waz","wel"]],0)
		obsinfo, subids, inds, wafs, bands = [a[good] for a in [obsinfo, subids, inds, wafs, bands]]
		if sweeps:
			# This fills in obsinfo.r and obsinfo.sweep, but it's
			# relatively slow (1-3 s) and assumes time-independent pointing offsets
			# (probably fine); but most importantly, I don't use it currently.
			# 1. Find a reference subid for each tube-wslot
			tub_waf_band = [self.info["telescope"][inds],self.info["tube_slot"][inds], wafs, bands]
			tag = utils.label_multi(tub_waf_band)
			uvals, order, edges = utils.find_equal_groups_fast(tag)
			wafer_centers = np.zeros((len(subids),2))
			wafer_rads    = np.zeros(len(subids))
			good          = np.zeros(len(subids),bool)
			for gi in range(len(uvals)):
				ginds  = order[edges[gi]:edges[gi+1]]
				ref_ind= ginds[0]
				ref_id = subids[ref_ind]
				# 2. Get the focal plane offsets for this subid
				try:
					focal_plane = get_focal_plane(self.fast_meta, ref_id)
					mid, rad    = get_fplane_extent(focal_plane)
					wafer_centers[ginds] = mid
					wafer_rads   [ginds] = rad
					good         [ginds] = True
				except KeyError:
					# This happens for wafers with no focal plane information
					print("warning: no focal plane info for %s:%s:%s:%s" % tuple([a[ref_ind] for a in tub_waf_band]))
			# Final prune
			obsinfo, wafer_centers, wafer_rads = [a[good] for a in [obsinfo, wafer_centers, wafer_rads]]
			# Fill in the last entries in obsinfo
			obsinfo.r     = wafer_rads
			obsinfo.sweep = make_sweep(obsinfo.ctime, obsinfo.baz, obsinfo.waz, obsinfo.bel, wafer_centers)
		return obsinfo
	def load(self, subid):
		try:
			with bench.mark("load_meta"):
				meta = self.fast_meta.read(subid)
			# Load the raw data
			with bench.mark("load_data"):
				data = fast_data(meta.finfos, meta.aman.dets, meta.aman.samps)
			# Calibrate the data
			with bench.mark("load_calib"):
				obs = calibrate(data, meta, dev=self.dev)
		except Exception as e:
			# FIXME: Make this less broad
			raise utils.DataMissing(type(e).__name__ + " " + str(e))
		# Add timing info
		obs.timing = [("meta",bench.t.load_meta),("data",bench.t.load_data),("calib",bench.t.load_calib)]
		return obs

class FastMeta:
	def __init__(self, configs, context):
		self.context = context
		# Open the database files we need for later obs lookups
		# 1. The preprocess archive index. Example:
		# /global/cfs/cdirs/sobs/sat-iso/preprocessing/satp1_20250108_init/process_archive.sqlite
		# Opening the actual file has to wait until we know what subid we have.
		self.prep_index = sqlite.open(configs["archive"]["index"])
		# 2. The det_cal index. Example:
		# /global/cfs/cdirs/sobs/metadata/satp1/manifests/det_cal/satp1_det_cal_240312m/det_cal_local.sqlite
		self.dcal_index = sqlite.open(cmeta_lookup(context["metadata"], "det_cal"))
		# 3. The detector info
		smurf_info = SmurfInfo(sqlite.open(cmeta_lookup(context["metadata"], "smurf")))
		match_info = AssignmentInfo(sqlite.open(cmeta_lookup(context["metadata"], "assignment")))
		self.det_cache  = DetCache(context.obsfiledb, smurf_info, match_info)
		# 4. Absolute calibration
		with sqlite.open(cmeta_lookup(context["metadata"], "abscal")) as index:
			acalfile = get_acalfile(index)
		self.acal_cache = AcalCache(acalfile)
		# 4. Focal plane
		self.fp_cache   = FplaneCache(cmeta_lookup(context["metadata"], "focal_plane"))
		# 5. Pointing model, which seems to be static for now
		self.pointing_model_cache = PointingModelCache(cmeta_lookup(context["metadata"], "pointing_model"))
	def read(self, subid):
		obsid, wslot, band = subid.split(":")
		# Find which hdf files are relevant for this observation
		try:
			with bench.mark("fm_prepfile"):
				prepfile,  prepgroup  = get_prepfile (self.prep_index,  subid)
				dcalfile,  dcalgroup  = get_dcalfile (self.dcal_index,  subid)
		except KeyError as e: raise utils.DataMissing(str(e))
		# 1. Get our starting set of detectors
		with bench.mark("fm_dets"):
			try: detinfo = self.det_cache.get(subid)
			except sqlite.sqlite3.OperationalError as e: raise errors.DataMissing(str(e))
			aman = core.AxisManager(core.LabelAxis("dets", detinfo.channels))
			aman.wrap("det_ids", detinfo.dets, [(0,"dets")])
		# 2. Load the necessary info from det_cal
		with bench.mark("fm_detcal"):
			with h5py.File(dcalfile, "r") as hfile:
				det_cal = hfile[dcalgroup][()]
			daman = core.AxisManager(core.LabelAxis("dets",np.char.decode(det_cal["dets:readout_id"])))
			good  = np.full(daman.dets.count, True)
		with bench.mark("fm_pW"):
			daman.wrap("phase_to_pW", det_cal["phase_to_pW"], [(0,"dets")])
			good &= np.isfinite(daman.phase_to_pW)
		with bench.mark("fm_tau"):
			daman.wrap("tau_eff", det_cal["tau_eff"], [(0,"dets")])
			good &= np.isfinite(daman.tau_eff)
		with bench.mark("fm_merge"):
			daman.restrict("dets", daman.dets.vals[good])
			aman.merge(daman)
		# 3. Load the focal plane information
		with bench.mark("fm_fplane"):
			fp_info = self.fp_cache.get_by_subid(subid, self.det_cache)
			# Match detectors
			det_ids = np.char.decode(fp_info["dets:det_id"])
			ainds, finds = utils.common_inds([aman.det_ids, det_ids])
			# Set up the focal plane
			fp_info = fp_info[finds]
			focal_plane = np.array([fp_info["xi"], fp_info["eta"], fp_info["gamma"]]).T
			good    = np.all(np.isfinite(focal_plane),1)
			aman.restrict("dets", aman.dets.vals[ainds[good]])
			aman.wrap("focal_plane", focal_plane[good], [(0,"dets")])
		# 4. Load what we need from the preprocess archive. There aren't that many
		# superflous detectors in these files, and I didn't find an efficient
		# way to read only those needed, so just read all of them and merge
		t1 = time.time()
		with PrepLoader(prepfile, prepgroup) as pl:
			paman = core.AxisManager(
					core.LabelAxis("dets", pl.dets),
					core.OffsetAxis("samps", count=pl.samps[0], offset=pl.samps[1]))
			# A bit awkward to time the time taken in the initialization
			bench.add("fm_prep_loader", time.time()-t1)

			#print("FIXME skipping relcal read")
			#with bench.mark("fm_relcal"):
			#	paman.wrap("relcal", pl.read("lpf_sig_run1/relcal","d"), [(0,"dets")])

			# Need a better way to determine if hwp should be present or not
			has_hwp = "hwp_angle" in pl.group
			if has_hwp:
				with bench.mark("fm_hwp_angle"):
					paman.wrap("hwp_angle", pl.read("hwp_angle/hwp_angle","s"), [(0,"samps")])
				with bench.mark("fm_hwpss"):
					# These have order sin(1a),cos(1a),sin(2a),cos(2a),...
					paman.wrap("hwpss_coeffs", pl.read("hwpss_stats/coeffs","d"), [(0,"dets")])
			with bench.mark("fm_cuts"):
				paman.wrap("cuts_glitch", read_cuts(pl, "glitches/glitch_flags"),[(0,"dets"),(1,"samps")])
				paman.wrap("cuts_2pi",    read_cuts(pl, "jumps_2pi/jump_flag"),  [(0,"dets"),(1,"samps")])
				paman.wrap("cuts_jump",   read_cuts(pl, "jumps/jump_flag"),      [(0,"dets"),(1,"samps")])
				paman.wrap("cuts_slow",   read_cuts(pl, "jumps_slow/jump_flag"), [(0,"dets"),(1,"samps")])
				#paman.wrap("cuts_turn",   read_cuts(pl, "turnaround_flags/turnarounds"), [(0,"dets"),(1,"samps")])

		# Eventually we will need to be able to read in sample-ranges.
		# Easiest to handle that with paman.restrict("samps", ...) here.
		# The rest should follow automatically

		#i = utils.find(paman.dets.vals, "sch_ufm_mv20_1740684471_3_294")
		#p = paman.cuts_glitch
		#print("i", i)
		#print(paman.dets.vals[i])
		#print(p.ranges[p.bins[i,0]:p.bins[i,1]])
		#1/0

		with bench.mark("fm_merge2"):
			aman.merge(paman)

		# 4. Get stuff from the data file header
		with bench.mark("fm_detsets"):
			detset = self.det_cache.get(subid).detset
		with bench.mark("fm_getfiles"):
			finfos = self.context.obsfiledb.get_files(obsid)[detset]
		# Get the filter params
		with bench.mark("fm_status"):
			status = read_wiring_status(finfos[0][0])
		with bench.mark("fm_iir"):
			iir_params = bunch.Bunch()
			pre = "AMCc.SmurfProcessor.Filter."
			iir_params["a"]       = np.array(ast.literal_eval(status[pre+"A"]))
			iir_params["b"]       = np.array(ast.literal_eval(status[pre+"B"]))
			iir_params["gain"]    = status[pre+"Gain"]
			iir_params["order"]   = status[pre+"Order"]
			iir_params["enabled"] = not status[pre+"Disable"]
			digitizer_freq        = 614.4e6
			ramp_max_count        = status["AMCc.FpgaTopLevel.AppTop.AppCore.RtmCryoDet.RampMaxCnt"]
			flux_ramp_rate        = digitizer_freq/2/(ramp_max_count+1)
			iir_params["fscale"]  = 1/flux_ramp_rate
		# Get our absolute calibration
		with bench.mark("fm_abscal"):
			stream_id = "_".join(detset.split("_")[:2])
			abscal_cmb = self.acal_cache.get(stream_id, band).abscal_cmb
		with bench.mark("pointing_model"):
			pointing_model = self.pointing_model_cache.get_by_subid(subid)
		# Return our results. We don't put everything in an axismanager
		# because that has significant overhead, and we don't need an
		# axismanager for things that don't have any axes
		return bunch.Bunch(aman=aman, iir_params=iir_params, finfos=finfos,
			dac_to_phase = np.pi/2**15, timestamp_to_ctime=1e-8,
			abscal_cmb = abscal_cmb, pointing_model=pointing_model)

# This doesn't really belong here, unless we rename the module
def fast_data(finfos, detax, sampax, alloc=None, fields=[
		("signal",    "signal/data"),
		("timestamps","signal/times"),
		("az",        "ancil/az_enc"),
		("el",        "ancil/el_enc"),
		# For SAT we read in the boresight rotation.
		# For LAT we read in the corotator angle.
		# These will be transformed to the roll elsewhere
		("brot",      "ancil/boresight_enc", "?"),
		("corot",     "ancil/corotator_enc", "?")]):
	import fast_g3
	if alloc is None: alloc = fast_g3.DummyAlloc()
	# Add "!", for mandatory field, to any field that doesn't have
	# the third entry present
	def field_pad(f): return (f[0],f[1],"!") if len(f)==2 else f
	fields = [field_pad(f) for f in fields]
	aman   = core.AxisManager(detax, sampax)
	fnames = [finfo[0]          for finfo in finfos]
	nsamps = [finfo[2]-finfo[1] for finfo in finfos]
	samps  = (sampax.offset, sampax.offset+sampax.count)
	i      = 0
	with fast_g3.open_multi(fnames, samps=samps, file_nsamps=nsamps) as ifile:
		fdets = ifile.fields["signal/data"].names
		rows  = utils.find(fdets, aman.dets.vals)
		active_fields = [f for f in fields if f[2]=="!" or f[1] in ifile.fields]
		for oname, iname, _ in active_fields:
			ifile.queue(iname, rows=rows)
		for fi, data in enumerate(ifile.read()):
			for oname, iname, _ in active_fields:
				chunk = data[iname]
				# Set up output if necessary
				if fi == 0:
					arr = alloc.zeros((chunk.shape[:-1]+(aman.samps.count,)),dtype=chunk.dtype)
					if arr.ndim == 1: aman.wrap(oname, arr, [(0,"samps")])
					else:             aman.wrap(oname, arr, [(0,"dets"),(1,"samps")])
				# Copy into output arrays
				aman[oname][...,i:i+chunk.shape[-1]] = chunk
			i += chunk.shape[-1]
	return aman

def calibrate(data, meta, dev=None):
	if dev is None: dev = device.get_device()
	# Merge the cuts. Easier to deal with just a single cuts object
	with bench.mark("merge_cuts"):
		cuts = merge_cuts([meta.aman[name] for name in ["cuts_glitch","cuts_2pi","cuts_jump","cuts_slow"]])#,"cuts_turn"]])
		if len(cuts.bins) == 0: raise utils.DataMissing("no detectors left")
	# Go to a fourier-friendly length
	mul   = 32
	nsamp = fft.fft_len(data.signal.shape[1]//mul, factors=dev.lib.fft_factors)*mul
	timestamps, signal, cuts, az, el = [a[...,:nsamp] for a in [data.timestamps,data.signal,cuts,data.az,data.el]]
	hwp_angle = meta.aman.hwp_angle[:nsamp] if "hwp_angle" in meta.aman else None

	with bench.mark("ctime"):
		ctime   = timestamps * meta.timestamp_to_ctime
	# Calibrate the pointing
	with bench.mark("boresight"):
		az      = az   * utils.degree
		el      = el   * utils.degree
		if "brot" in data:
			# SAT: boresight angle → roll
			roll = -data.brot [:nsamp]*utils.degree
		else:
			# LAT: corotator angle → roll
			roll = -data.corot[:nsamp]*utils.degree + el - 60*utils.degree
	with bench.mark("pointing correction"):
		az, el, roll = apply_pointing_model(az, el, roll, meta.pointing_model)
	# Do we need to deslope at float64 before it is safe to drop to float32?
	with bench.mark("signal → gpu", tfun=dev.time):
		signal_ = dev.pools["ft"].array(signal)
	with bench.mark("signal → float32", tfun=dev.time):
		signal  = dev.pools["tod"].empty(signal.shape, np.float32)
		signal[:] = signal_

	with bench.mark("calibrate", tfun=dev.time):
		# Calibrate to CMB µK
		phase_to_cmb = 1e6 * meta.abscal_cmb * meta.aman.phase_to_pW[:,None] # * meta.aman.relcal[:,None]
		signal *= dev.np.array(meta.dac_to_phase * phase_to_cmb)

	#print("FIXME doing manual relcal")
	#with bench.mark("calibrate_manual", tfun=dev.time):
	#	# Calibrate to CMB µK
	#	phase_to_cmb = 1e6 * meta.abscal_cmb * meta.aman.phase_to_pW[:,None]
	#	signal *= dev.np.array(meta.dac_to_phase * phase_to_cmb)
	#	relcal  = common_mode_calibrate(signal, dev=dev)
	#	signal *= relcal[:,None]

	#i = utils.find(meta.aman.dets.vals, "sch_ufm_mv20_1740683992_0_003")
	#bunch.write("test_sogma_postcalib.hdf", bunch.Bunch(tod=signal[i]))
	#print("abscal_cmb", meta.abscal_cmb)
	#print("phase_to_pW", meta.aman.phase_to_pW[i])
	#1/0

	with bench.mark("deproject cosel", tfun=dev.time):
		elrange = utils.minmax(el[::100])
		if elrange[1]-elrange[0] > 1*utils.arcmin:
			print("FIXME deprojecting el")
			deproject_cosel(signal, el, dev=dev)


	#print("FIXME common mode deprojection")
	#cmode = dev.np.median(signal,0)[None]
	## Smooth it
	#utils.deslope(cmode, inplace=True)
	#fmode = dev.lib.rfft(cmode)
	#fmode[:,fmode.shape[-1]//10:] = 0
	#dev.lib.irfft(fmode, cmode)
	#cmode /= cmode.shape[-1]
	#def nmath(a): return np.diff(utils.block_reduce(a, 100))
	#def deproj(a, B, nmath):
	#	hNa = nmath(a)
	#	hNB = nmath(B)
	#	rhs = np.sum(hNa[:,None,:]*hNB[None,:,:],-1)
	#	div = np.sum(hNB[:,None,:]*hNB[None,:,:],-1)
	#	idiv = np.linalg.inv(div)
	#	amp = np.einsum("ab,db->da",idiv,rhs)
	#	return a - amp.dot(B)
	#signal[:] = deproj(signal, cmode, nmath)


	# Subtract the HWP scan-synchronous signal. We do this before deglitching because
	# it's large and doesn't follow the simple slopes and offsets we assume there
	if hwp_angle is not None:
		with bench.mark("subtract_hwpss", tfun=dev.time):
			nmode = 16
			signal = subtract_hwpss(signal, hwp_angle, meta.aman.hwpss_coeffs[:,:nmode]*phase_to_cmb, dev=dev)

	# Deglitch and dejump
	w = 10
	with bench.mark("deglitch", tfun=dev.time):
		deglitch(signal, cuts, w=w, dev=dev)

	# 100 ms for this :(
	with bench.mark("deslope", tfun=dev.time):
		with dev.pools["ft"].as_allocator():
<<<<<<< HEAD
			deslope(signal, w=w, dev=dev, inplace=True)
=======
			gutils.deslope(signal, w=w, dev=dev, inplace=True)
>>>>>>> 3fe7ba93

	# FFT stuff should definitely be on the gpu. 640 ms
	with bench.mark("fft", tfun=dev.time):
		ftod = dev.pools["ft"].zeros((signal.shape[0],signal.shape[1]//2+1), utils.complex_dtype(signal.dtype))
		dev.lib.rfft(signal, ftod)
		norm = 1/signal.shape[1]

	# Deconvolve iir and time constants
	with bench.mark("iir_filter", tfun=dev.time):
		dt    = (ctime[-1]-ctime[0])/(ctime.size-1)
		freqs = dev.np.fft.rfftfreq(nsamp, dt).astype(signal.dtype)
		z     = dev.np.exp(-2j*np.pi*meta.iir_params.fscale*freqs)
		A     = dev.np.polyval(dev.np.array(meta.iir_params.a[:meta.iir_params.order+1][::-1]), z)
		B     = dev.np.polyval(dev.np.array(meta.iir_params.b[:meta.iir_params.order+1][::-1]), z)
		iir_filter = A/B # will multiply by this
		iir_filter *= norm # Hack: cheap to handle normalization here
		ftod *= iir_filter
	with bench.mark("time consts", tfun=dev.time):
		# I can't find an efficient way to do this. BLAS can't
		# do it since it's a triple multiplication. Hopefully the
		# gpu won't have trouble with it
		with dev.pools["pointing"].as_allocator():
			#ftod *= 1 + 2j*np.pi*dev.np.array(meta.aman.tau_eff[:,None])*freqs
			# Writing it this way saves some memroy
			tfact = dev.np.full(ftod.shape, 2j*np.pi, ftod.dtype)
			tfact *= dev.np.array(meta.aman.tau_eff)[:,None]
			tfact *= freqs[None,:]
			tfact += 1
			ftod  *= tfact
			del tfact
	# Back to real space
	with bench.mark("ifft", tfun=dev.time):
		dev.lib.irfft(ftod, signal)

	with bench.mark("measure noise", tfun=dev.time):
		rms  = measure_rms(signal)

	# Restrict to these detectors
	with bench.mark("final detector prune", tfun=dev.time):
		tol    = 0.2
		ref    = np.median(rms[rms!=0])
		good   = (rms > ref*tol)&(rms < ref/tol)
		signal = dev.np.ascontiguousarray(signal[good]) # 600 ms!
		good   = dev.get(good) # cuts, dets, fplane etc. need this on the cpu
		cuts   = cuts  [good]
		if len(cuts.bins) == 0: raise utils.DataMissing("no detectors left")

	# Sogma uses the cut format [{dets,starts,lens},:]. Translate to this

	with bench.mark("cuts reformat"):
		ocuts = np.array([
			get_range_dets(cuts.bins, cuts.ranges),
			cuts.ranges[:,0], cuts.ranges[:,1]-cuts.ranges[:,0]], dtype=np.int32)
		ocuts = ocuts[:,ocuts[0]>=0]

	# Our goal is to output what sogma needs. Sogma works on these fields:
	res  = bunch.Bunch()
	res.dets         = meta.aman.dets.vals[good]
	res.point_offset = meta.aman.focal_plane[good,1::-1]
	res.polangle     = meta.aman.focal_plane[good,2]
	res.ctime        = ctime
	res.boresight    = np.array([el,az,roll])
	res.hwp          = hwp_angle
	res.tod          = signal
	res.cuts         = ocuts
	res.response     = None
	# Test per-detector response
	#res.response     = dev.np.zeros((2,len(res.tod)),res.tod.dtype)
	#res.response[0]  = 2
	#res.response[1]  = -1


	#bunch.write("test_sogma_calib.hdf", res)
	#small = res.copy()
	#small.dets = small.dets[:4]
	#small.tod  = small.tod [:4]
	#small.polangle = small.polangle[:4]
	#bunch.write("test_sogma_calib_small.hdf", small)
	#1/0



	return res

#################
# Helpers below #
#################

# Hard-coded raw wafer detector counts per band. Independent of
# telescope type, etc.
flavor_ndets_per_band = {"lf":118, "mf": 864, "uhf": 864}

# smurf: detset → channels, detset → wafer slot
# assignment: channels → detectors
# obsfiledb: obsid → detset
class SmurfInfo:
	"""Provides mapping from detset to wafer slot and channels (readout_ids)"""
	def __init__(self, smurf_index):
		self.smurf_index = smurf_index
		self.wslot    = {}
		self.channels = {}
	def get(self, detset):
		self._prepare(detset)
		return bunch.Bunch(
			wslot    = self.wslot[detset],
			channels = self.channels[detset],
		)
	def _prepare(self, detset, force=False):
		if detset in self.wslot and not force: return
		hfname, group = get_smurffile(self.smurf_index, detset)
		# Consider reading all the groups at once here
		with h5py.File(hfname, "r") as hfile:
			data = hfile[group][()]
			self.channels[detset] = np.char.decode(data["dets:readout_id"])
			self.wslot   [detset] = data["dets:wafer_slot"][0].decode()
		return self

class AssignmentInfo:
	"""Provides mapping from channel to detector for each detset"""
	def __init__(self, match_index):
		self.match_index = match_index
		self.channels    = {}
		self.dets        = {}
	def get(self, detset):
		self._prepare(detset)
		return bunch.Bunch(
			channels = self.channels[detset],
			dets     = self.dets[detset],
		)
	def _prepare(self, detset, force=False):
		if detset in self.dets and not force: return
		hfname, group = get_matchfile(self.match_index, detset)
		with h5py.File(hfname, "r") as hfile:
			data = hfile[group][()]
			self.channels[detset] = np.char.decode(data["dets:readout_id"])
			self.dets    [detset] = np.char.decode(data["dets:det_id"])
		return self

class DetCache:
	def __init__(self, obsfiledb, smurf_info, ass_info):
		self.obsfiledb = obsfiledb
		self.smurf_info= smurf_info
		self.ass_info  = ass_info
		self.cache     = {}
		self.done      = set()
	def get(self, subid):
		obsid, wslot, band = subid.split(":")
		self._prepare(obsid)
		return self.cache[subid]
	def _prepare(self, obsid, force=False):
		"""Read in the det lists for obsid, if necessary."""
		if obsid in self.done and not force: return
		for dset in self.obsfiledb.get_detsets(obsid):
			try:
				sinfo = self.smurf_info.get(dset)
				ainfo = self.ass_info  .get(dset)
			except KeyError:
				print("warning: dset %s missing" % dset)
				# Some wafers may be missing
				continue
			# split dets into bands
			# TODO: Should split cache into
			# (obsid,wslot) → detset and (detset,band) → detinfo
			for band, inds in split_bands(ainfo.dets):
				subid = "%s:%s:%s" % (obsid, sinfo.wslot, band)
				self.cache[subid] = bunch.Bunch(
						channels=ainfo.channels[inds],
						dets=ainfo.dets[inds],
						detset=dset,
				)
		self.done.add(obsid)

def split_bands(dets):
	bdets = {}
	for di, det in enumerate(dets):
		m = re.match(r"^\w+_(f\d\d\d|DARK)_.*$", det)
		if not m: continue
		band = m.group(1)
		if band not in bdets:
			bdets[band] = []
		bdets[band].append(di)
	return [(band, np.array(bdets[band])) for band in bdets]

def trange_fmt(sfile, query_fmt):
	if "obs:timestamp__lo" in sfile.columns("map"):
		t1 = "[obs:timestamp__lo]"
		t2 = "[obs:timestamp__hi]"
	else:
		t1 = "-1e9999"
		t2 = "+1e9999"
	return query_fmt.format(t1=t1, t2=t2)

class FplaneCache:
	def __init__(self, fname):
		# The index file here is small, with efficient time
		# ranges, so we can just read in the whole thing
		self.fname = fname
		self.index = {}
		with sqlite.open(fname) as sfile:
			# This handles both the case when time ranges are present and when they aren't
			query = trange_fmt(sfile, "select [dets:stream_id], {t1}, {t2}, files.name, dataset from map inner join files on file_id = files.id")
			# Wafer here is e.g. ufm_mv15, not the wafer slot (w.g. ws0)
			for wafer_name, t1, t2, hfname, gname in sfile.execute(query):
				if wafer_name not in self.index:
					self.index[wafer_name] = []
				self.index[wafer_name].append((t1,t2,hfname,gname))
		# The cache for the actual focal plane structures
		self.fp_cache = {}
	def find_entry(self, wafer_name, t):
		entries = self.index[wafer_name]
		for i, entry in enumerate(entries):
			if entry[0] <= t and t < entry[1]:
				return entry
		# Return latest entry by default
		return entry
	def get_by_wafer(self, wafer_name, t):
		"""This takes a full wafer name, which is not the same as a wafer slot"""
		entry = self.find_entry(wafer_name, t)
		key   = (entry[2],entry[3])
		if key not in self.fp_cache:
			fname = os.path.dirname(self.fname) + "/" + entry[2]
			with h5py.File(fname,"r") as hfile:
				self.fp_cache[key] = hfile[entry[3]][()]
		return self.fp_cache[key]
	def get_by_subid(self, subid, det_cache):
		"""returns array with [('dets:det_id', 'S18'), ('xi', '<f4'), ('eta', '<f4'), ('gamma', '<f4')]"""
		obs_id, wafer_slot, band = subid.split(":")
		ctime      = float(obs_id.split("_")[1])
		wafer_name = "_".join(det_cache.get(subid).detset.split("_")[:2])
		return self.get_by_wafer(wafer_name, ctime)

class PointingModelCache:
	def __init__(self, fname):
		self.fname = fname
		self.cache = {}
		with sqlite.open(fname) as sfile:
			query = trange_fmt(sfile, "select {t1}, {t2}, files.name, dataset from map inner join files on file_id = files.id")
			# Get the mapping from time-range to hdf-file and dataset
			self.index = list(sfile.execute(query))
	def find_entry(self, t):
		for i, entry in enumerate(self.index):
			if entry[0] <= t and t < entry[1]:
				return entry
		# Return latest entry by default
		return entry
	def get_by_time(self, t):
		entry = self.find_entry(t)
		hfname, gname = entry[2:4]
		key   = (hfname, gname)
		if key not in self.cache:
			fname = os.path.dirname(self.fname) + "/" + hfname
			with h5py.File(fname, "r") as hfile:
				param_str = hfile[gname].attrs["_scalars"]
				params    = bunch.Bunch(**json.loads(param_str))
				self.cache[key] = params
		return self.cache[key]
	def get_by_subid(self, subid):
		obs_id, wafer_slot, band = subid.split(":")
		ctime      = float(obs_id.split("_")[1])
		return self.get_by_time(ctime)

class AcalCache:
	def __init__(self, fname):
		self.fname  = fname
		self.raw    = bunch.read(fname).abscal
		self.lookup = {}
		for row in self.raw:
			key = row["dets:stream_id"].decode() + ":" + row["dets:wafer.bandpass"].decode()
			self.lookup[key] = bunch.Bunch(
				abscal_cmb = row["abscal_cmb"],
				abscal_rj  = row["abscal_rj"],
				#beam_fwhm  = row["beam_fwhm"],
				#beam_solid_angle = row["beam_solid_angle"],
				#cal_source = row["cal_source"].decode(),
			)
	def get(self, stream_id, band=None):
		"""Either get("ufm_mv13:f150") or get("ufm_mv13", "f150") work"""
		if band is not None: wafer_band = stream_id + ":" + band
		return self.lookup[wafer_band]

# This takes 0.3 s the first time and 0 s later.
# Considering that the python version takes 0.3 ms,
# we would need to call this 1000 times to start
# benefiting
#
#def get_range_dets(bins, ranges):
#	bind = np.full(len(ranges),-1,np.int32)
#	_get_range_dets(bins, ranges, bind)
#	return bind
#@numba.njit
#def _get_range_dets(bins, ranges, bind):
#	for bi, bin in enumerate(bins):
#		for i in range(bin[0],bin[1]):
#			bind[i] = bi

def get_ref_subids(subids):
	"""Return one subid for each :ws:band combination"""
	subs  = np.char.partition(subids, ":")[:,2]
	uvals, order, edges = utils.find_equal_groups_fast(subs)
	uvals = subids[order[edges[:-1]]]
	return uvals, order, edges

def get_focal_plane(fast_meta, subid):
	fp_info     = fast_meta.fp_cache.get_by_subid(subid, fast_meta.det_cache)
	focal_plane = np.array([fp_info["xi"], fp_info["eta"], fp_info["gamma"]]).T # [:,{xi,eta,gamma}]
	good        = np.all(np.isfinite(focal_plane),1)
	focal_plane = focal_plane[good]
	return focal_plane

def get_fplane_extent(focal_plane):
	mid = np.mean(focal_plane,0)[:2]
	rad = np.max(utils.angdist(focal_plane[:,:2],mid[:,None]))
	return mid, rad

def make_sweep(ctime, baz0, waz, bel0, off, npoint=4):
	from pixell import coordinates
	# given ctime,baz0,waz,bel [ntod], off[ntod,{xi,eta}], make
	# make sweeps[ntod,npoint,{ra,dec}]
	# so3g can't handle per-sample pointing offsets, so it would
	# force us to loop here. We therefore simply modify the pointing
	# offsets to we can simply add them to az,el
	az_off, el = coordinates.euler_rot((0.0, -bel0, 0.0), off.T)
	az  = (baz0+az_off)[:,None] + np.linspace(-0.5,0.5,npoint)*waz[:,None]
	el  = el   [:,None] + az*0
	ts  = ctime[:,None] + az*0
	sightline = so3g.proj.coords.CelestialSightLine.az_el(
		ts.reshape(-1), az.reshape(-1), el.reshape(-1), site="so", weather="typical")
	pos_equ = np.asarray(sightline.coords()) # [ntot,{ra,dec,cos,sin}]
	sweep   = pos_equ.reshape(len(ctime),npoint,4)[:,:,:2]
	return sweep

# These functions could use some low-level acceleration

def get_range_dets(bins, ranges):
	bind  = np.full(len(ranges),-1,np.int32)
	for bi, bin in enumerate(bins):
		bind[bin[0]:bin[1]] = bi
	return bind

def counts_to_bins(counts):
	edges  = utils.cumsum(counts, endpoint=True)
	bins   = np.zeros((len(counts),2),np.int32)
	bins[:,0] = edges[:-1]
	bins[:,1] = edges[1:]
	return bins

def simplify_cuts(bins, ranges):
	"""Get sort cuts by detector, and remove empty ones"""
	obins   = []
	oranges = []
	o1 = 0
	for b1,b2 in bins:
		o2 = o1
		for ri in range(b1,b2):
			if ranges[ri,1] > ranges[ri,0]:
				o2 += 1
				oranges.append(ranges[ri])
		obins.append((o1,o2))
		o1 = o2
	obins = np.array(obins, np.int32).reshape((-1,2))
	oranges = np.array(oranges, np.int32).reshape((-1,2))
	return obins, oranges

def merge_cuts(cuts):
	"""Get the union of the given list of Sampcuts"""
	# 1. Flatten each cut
	ndet = len(cuts[0].bins)
	nsamp= cuts[0].nsamp
	N    = nsamp+1 # +1 to avoid merging across dets
	franges = []
	for ci, cut in enumerate(cuts):
		bind    = get_range_dets(cut.bins, cut.ranges)
		franges.append(cut.ranges + bind[:,None]*N)
	# 3. Merge overlapping ranges. We count how many times
	# we enter and exit a cut region across all, and look for places
	# where this is nonzero
	franges = np.concatenate(franges).reshape(-1)
	if franges.size == 0: return Sampcut(nsamp=nsamp)
	# FIXME: Handle everything cut-case
	vals    = np.zeros(franges.shape,np.int32)
	vals[0::2] =  1
	vals[1::2] = -1
	order   = np.argsort(franges)
	franges = franges[order]
	vals    = vals   [order]
	incut   = np.cumsum(vals)>0
	# Use this to build the output cuts
	changes = np.diff(incut.astype(np.int32))
	starts  = np.where(changes>0)[0]+1
	starts  = np.concatenate([[0],starts])
	ends    = np.where(changes<0)[0]+1
	oranges = np.array([franges[starts],franges[ends]]).T
	# Unflatten into per-detector
	bind     = oranges[:,0]//N
	oranges -= bind[:,None]*N
	nperdet  = np.bincount(bind, minlength=ndet)
	obins    = counts_to_bins(nperdet)
	# Finally construct a new cut with the result
	ocut     = Sampcut(obins, oranges, nsamp)
	return ocut

def get_cut_borders(cuts, n=1):
	bind      = get_range_dets(cuts.bins, cuts.ranges)
	border    = np.zeros((len(cuts.ranges),2,2),np.int32)
	border[:,0,1] = cuts.ranges[:,0]
	border[:,1,0] = cuts.ranges[:,1]
	# pad on both ends to make logic simpler
	padbind   = np.concatenate([[-1],bind,[-1]])
	padranges = np.concatenate([[[0,0]],cuts.ranges,[[cuts.nsamp,cuts.nsamp]]])
	left      = np.where(padbind[:-2]==padbind[1:-1],padranges[:-2,1],0)
	right     = np.where(padbind[ 2:]==padbind[1:-1],padranges[ 2:,0],cuts.nsamp)
	border[:,0,0] = np.maximum(cuts.ranges[:,0]-n, left)
	border[:,1,1] = np.minimum(cuts.ranges[:,1]+n, right)
	return border

# TODO: Consider using just [{det,start,len},:] or its transpose as
# the cuts format. This is what sogma uses directly, and may be easier
# to work with overall.
# TODO: Remember to check whether the way we use ranges is consistent with
# it using absolute sample numbers, not ones relatve to the current tod start
class Sampcut:
	def __init__(self, bins=None, ranges=None, nsamp=0, simplify=False):
		if bins   is None: bins   = np.zeros((0,2),np.int32)
		if ranges is None: ranges = np.zeros((0,2),np.int32)
		if simplify:
			with bench.mark("simplify cuts"):
				bins, ranges = simplify_cuts(bins, ranges)
		self.bins   = np.asarray(bins,   dtype=np.int32) # (ndet,  {from,to})
		self.ranges = np.asarray(ranges, dtype=np.int32) # (nrange,{from,to})
		self.nsamp  = nsamp # not *really* necessary, but nice to have
	def __getitem__(self, sel):
		"""Extract a subset of detectors and/or samples. Always functions
		as a slice, so the reslut is a new Sampcut. Only standard slicing is
		allowed in the sample direction - no direct indexing or indexing by lists."""
		if not isinstance(sel, tuple): sel = (sel,)
		if len(sel) == 0: return self
		if len(sel) > 2: raise IndexError("Too many indices for Sampcut. At most 2 indices supported")
		# Handle detector parts
		bins = self.bins[sel[0]]
		if len(sel) == 1:
			return Sampcut(bins, self.ranges, self.nsamp)
		start = sel[1].start or 0
		stop  = sel[1].stop  or self.nsamp
		step  = sel[1].step  or 1
		if start < 0: start += self.nsamp
		if stop  < 0: stop  += self.nsamp
		if step != 1: raise ValueError("stride != 1 not supported")
		ranges = np.clip(self.ranges, start, stop)
		return Sampcut(bins, ranges, stop-start, simplify=True)
	@property
	def shape(self): return (len(self.bins),self.nsamp)

def expand_cuts_sampcut(shape, ends, intervals, inds=None):
	if len(shape) != 2:
		raise ValueError("Expected (ndet,nsamp) RangesMatrix")
	bins = np.zeros((shape[0],2),np.int32)
	# Ends is an index into flattened ranges
	ends = ends//2
	bins[ :,1] = ends
	bins[1:,0] = ends[:-1]
	cuts = Sampcut(bins, intervals.reshape(-1,2), shape[1])
	if inds is not None: cuts = cuts[inds]
	return cuts

def read_cuts(pl, path):
	shape     = pl.read(path + "/shape")
	edges     = pl.read(path + "/ends")
	intervals = pl.read(path + "/intervals")
	return expand_cuts_sampcut(shape, edges, intervals, inds = pl.inds)

def read_jumps(pl, path):
	shape = pl.read(path + "/shape")
	edges = pl.read(path + "/indptr")
	samps = pl.read(path + "/indices")
	data  = pl.read(path + "/data")
	edges, samps, data = unpad_jumps(edges, samps, data)
	return sparse.csr_matrix((data,samps,edges),shape=shape)

# This thing should basically be a lazy-loading axis-manager,
# but let's wait with that until we have something that works
class PrepLoader:
	def __init__(self, fname, path):
		self.fname, self.path = fname, path
		self.hfile = h5py.File(fname, "r")
		self.group = self.hfile[path]
		meta = json.loads(self.group.attrs["_axisman"])
		# Just get the det info for now
		for entry in meta["schema"]:
			if entry["encoding"] == "axis":
				if entry["args"][0] == "dets":
					self.dets = entry["args"][1]
				elif entry["args"][0] == "samps":
					self.samps = entry["args"][1:3]
		self.inds = np.arange(len(self.dets))
		self.ssel = slice(None)
	def __enter__(self): return self
	def __exit__(self, *args, **kwargs):
		self.close()
	def close(self): self.hfile.close()
	def restrict_dets(self, dets):
		self.inds = utils.find(self.dets, dets)
	def restrict_samps(self, sel):
		raise NotImplementedError
	def read(self, path, sel=""):
		res = self.group[path]
		pre = ()
		for c in sel:
			if   c == ":": pass
			elif c == "d": res = res[self.inds]
			elif c == "s": res = res[self.ssel]
			else: raise ValueError("Unrecognied axtype '%s'" % str(c))
			pre = pre + (slice(None),)
		res = res[()]
		return res

def get_prepfile(indexdb, subid):
	obsid, wslot, band = subid.split(":")
	# Inconsistent format here too
	if "dets:wafer.bandpass" in indexdb.columns("map"):
		query  = "SELECT files.name, dataset, file_id, files.id, [obs:obs_id], [dets:wafer_slot], [dets:wafer.bandpass] FROM map INNER JOIN files ON file_id = files.id WHERE [obs:obs_id] = '%s' AND [dets:wafer_slot] = '%s' AND [dets:wafer.bandpass] = '%s' LIMIT 1;" % (obsid, wslot, band)
	else:
		query  = "SELECT files.name, dataset, file_id, files.id, [obs:obs_id], [dets:wafer_slot] FROM map INNER JOIN files ON file_id = files.id WHERE [obs:obs_id] = '%s' AND [dets:wafer_slot] = '%s' LIMIT 1;" % (obsid, wslot)
	try: fname, gname = next(indexdb.execute(query))[:2]
	except StopIteration: raise KeyError("%s not found in preprocess index" % subid)
	return os.path.dirname(indexdb.fname) + "/" + fname, gname

def get_dcalfile(indexdb, subid):
	obsid, wslot, band = subid.split(":")
	query  = "SELECT files.name, dataset, file_id, files.id, [obs:obs_id] FROM map INNER JOIN files ON file_id = files.id WHERE [obs:obs_id] = '%s' LIMIT 1;" % (obsid)
	try: fname, gname = next(indexdb.execute(query))[:2]
	except StopIteration: raise KeyError("%s not found in det_cal index" % subid)
	return os.path.dirname(indexdb.fname) + "/" + fname, gname

def get_matchfile(indexdb, detset):
	query  = "SELECT files.name, dataset, file_id, files.id, [dets:detset] FROM map INNER JOIN files ON file_id = files.id WHERE [dets:detset] = '%s' LIMIT 1;" % (detset)
	try: fname, gname = next(indexdb.execute(query))[:2]
	except StopIteration: raise KeyError("%s not found in det match index" % detset)
	return os.path.dirname(indexdb.fname) + "/" + fname, gname

def get_smurffile(indexdb, detset):
	query  = "SELECT files.name, dataset, file_id, files.id, [dets:detset] FROM map INNER JOIN files ON file_id = files.id WHERE [dets:detset] = '%s' LIMIT 1;" % (detset)
	try: fname, gname = next(indexdb.execute(query))[:2]
	except StopIteration: raise KeyError("%s not found in smurf index" % subid)
	return os.path.dirname(indexdb.fname) + "/" + fname, gname

def get_acalfile(indexdb):
	return os.path.dirname(indexdb.fname) + "/" + list(indexdb.execute("SELECT name FROM files INNER JOIN map ON files.id = map.file_id WHERE map.dataset = 'abscal'"))[0][0]

#def get_pointing_model(fname):
#	# Looks like the pointing model doesn't support time dependence at the
#	# moment, so we just have this simple function
#	with sqlite.open(fname) as sfile:
#		rows = list(sfile.execute("select name from files limit 2"))
#		if len(rows) != 1: raise IOError("Time-dependent pointing model loading not implemented. Figure out new format and implement")
#		hfname  = os.path.dirname(fname) + "/" + rows[0][0]
#		with h5py.File(hfname, "r") as hfile:
#			param_str = hfile["pointing_model"].attrs["_scalars"]
#		return bunch.Bunch(**json.loads(param_str))

def cmeta_lookup(cmeta, name):
	for entry in cmeta:
		for key in ["label", "name"]: # both not standardized?
			if key in entry and entry[key] == name:
				return entry["db"]

def read_wiring_status(fname, parse=True):
	for frame in fast_g3.get_header_frames(fname)["frames"]:
		if frame["type"] == "wiring":
			wiring = frame
	status = wiring["fields"]["status"]
	if parse:
		status = yaml.safe_load(status)
	return status

def subtract_hwpss(signal, hwp_angle, coeffs, dev=None):
	if signal.dtype != np.float32: raise ValueError("Only float32 supported")
	dev       = dev or device.get_device()
	hwp_angle = dev.np.asarray(hwp_angle, dtype=signal.dtype)
	coeffs    = dev.np.asarray(coeffs,    dtype=signal.dtype)
	ncoeff    = coeffs.shape[1]
	B         = dev.np.zeros((ncoeff,len(hwp_angle)),signal.dtype)
	# This can be done with recursion formulas, but
	# the gains are only few ms on the cpu. Let's keep this
	# for the time being
	with bench.mark("build basis"):
		for i in range(ncoeff):
			mode = i//2+1
			fun  = [dev.np.sin, dev.np.cos][i&1]
			B[i] = fun(mode*hwp_angle)
	# We want signal -= coeffs.dot(B): [ndet,n]*[n,nsamp]. Fortran is
	# column-major though, so it wants [nsamp,n]*[n,ndet]
	ndet, nsamp = signal.shape
	dev.lib.sgemm("N", "N", nsamp, ndet, ncoeff, -1, B, nsamp, coeffs, ncoeff, 1, signal, nsamp)
	return signal

def polar_2d(x, y):
	r = (x**2+y**2)**0.5
	φ = np.arctan2(y,x)
	return r, φ

def measure_rms(tod, bsize=32, nblock=10):
	ap  = device.anypy(tod)
	tod = tod[:,:tod.shape[1]//bsize*bsize]
	tod = tod.reshape(tod.shape[0],-1,bsize)
	bstep = max(1,tod.shape[1]//nblock)
	tod = tod[:,::bstep,:][:,:nblock,:]
	return ap.median(ap.std(tod,-1),-1)

def measure_rms2(tod, bsize=32, down=128):
	ap  = device.anypy(tod)
	tod = tod[:,:tod.shape[1]//bsize//down*bsize*down]
	tod = tod.reshape(tod.shape[0],-1,bsize,down)
	return ap.median(ap.std(ap.mean(tod,-1),-1),-1)

# This takes 250 ms! And the quaternion stuff would be tedious
# (but not difficult as such) to implement on the gpu
def apply_pointing_model(az, el, roll, model):
	# Ensure they're arrays, and avoid overwriting. These are
	# small arrays anyways
	[az, el, roll] = [np.array(a) for a in [az,el,roll]]
	if   model.version == "sat_naive": pass
	elif model.version == "sat_v1":
		# Remember, roll = -boresight_angle. That's why there's a minus below
		# Simple offsets
		az   += model.enc_offset_az
		el   += model.enc_offset_el
		roll -= model.enc_offset_boresight
		# az twist
		az   += model.az_rot * el
		# The rest is more involved
		amp, phi = polar_2d(model.base_tilt_cos, model.base_tilt_sin)
		q_base_tilt = quat.euler(2, phi) * quat.euler(1, amp) * quat.euler(2, -phi)
		q_fp_rot    = ~quat.rotation_xieta(model.fp_rot_xi0, model.fp_rot_eta0)
		q_fp_off    = quat.rotation_xieta(model.fp_offset_xi0, model.fp_offset_eta0)
		q_hor_raw   = quat.rotation_lonlat(-az,el)
		q_hor_fix   = q_base_tilt * q_hor_raw * q_fp_off * ~q_fp_rot * quat.euler(2,roll) * q_fp_rot
		az, el, roll= quat.decompose_lonlat(q_hor_fix)
		az         *= -1
	elif model.version == "lat_naive": pass
	elif model.version == "lat_v0":
		# Reconstruct the corotator angle
		corot = -roll + el - 60*utils.degree
		# Apply offsets
		az    += model.az_offset * utils.degree
		el    += model.el_offset * utils.degree
		corot += model.cr_offset * utils.degree
		q_enc     = quat.rotation_lonlat(-az, el)
		q_mir     = quat.rotation_xieta(model.mir_xi_offset * utils.degree, model.mir_eta_offset * utils.degree)
		q_tel     = quat.rotation_xieta(model.el_xi_offset  * utils.degree, model.el_eta_offset  * utils.degree)
		q_rx      = quat.rotation_xieta(model.rx_xi_offset  * utils.degree, model.rx_eta_offset  * utils.degree)
		q_el_roll = quat.euler(2, el - 60*utils.degree)
		q_cr_roll = quat.euler(2, -corot)
		q_tot     = q_enc * q_mir * q_el_roll * q_tel * q_cr_roll * q_rx
		az, el, roll = quat.decompose_lonlat(q_tot)
		az       *= -1
	elif model.version == "lat_v1":
		# Reconstruct the corotator angle
		corot = el - roll - 60*utils.degree
		# Apply offsets
		az    += model.enc_offset_az
		el    += model.enc_offset_el
		corot += model.enc_offset_cr
		q_lonlat     = quat.rotation_lonlat(-az, el)
		q_mir_center = ~quat.rotation_xieta(model.mir_center_xi0, model.mir_center_eta0)
		q_el_roll    = quat.euler(2, el - 60*utils.degree)
		q_el_axis_center = ~quat.rotation_xieta(model.el_axis_center_xi0, model.el_axis_center_eta0)
		q_cr_roll    = quat.euler(2, -corot)
		q_cr_center  = ~quat.rotation_xieta(model.cr_center_xi0, model.cr_center_eta0)
		q_tot        = q_lonlat * q_mir_center * q_el_roll * q_el_axis_center * q_cr_roll * q_cr_center
		az, el, roll = quat.decompose_lonlat(q_tot)
		az          *= -1
	else: raise ValueError("Unrecognized model '%s'" % str(model.version))
	return az, el, roll

<<<<<<< HEAD
def detwise_axb(tod, x, a, b, inplace=False, tod_mul=0, abmul=1, dev=None):
	if dev is None: dev = device.get_device()
	if tod.dtype != np.float32: raise ValueError("Only float32 supported")
	if not inplace: tod = tod.copy()
	ndet, nsamp = tod.shape
	B    = dev.np.empty([2,nsamp],dtype=tod.dtype) # [{a,b},nsamp]
	B[0] = x
	B[1] = 1
	coeffs = dev.np.array([a,b]) # [{a,b},ndet]
	dev.lib.sgemm("N", "T", nsamp, ndet, 2, abmul, B, nsamp, coeffs, ndet, tod_mul, tod, nsamp)
	return tod

def deslope(signal, w=10, inplace=False, n=None, dev=None, return_edges=False):
	if dev  is None: dev  = device.get_device()
	if n    is None: n    = signal.shape[-1]
	if not inplace: signal = signal.copy()
	# Allow us to work on other arrays than 2d.
	ishape = signal.shape
	signal = signal.reshape(-1, signal.shape[-1])
	# Measure edge values
	v1 = dev.np.mean(signal[:, :w],1)
	v2 = dev.np.mean(signal[:,n-w:n],1)
	if n != signal.shape[-1]:
		# Avoid paying double cost for uncommon case
		x = dev.np.zeros(signal.shape[-1], dtype=signal.dtype)
		x[:n] = dev.np.linspace(0, 1, n, dtype=signal.dtype)
	else:
		x = dev.np.linspace(0, 1, n, dtype=signal.dtype)
	otod = detwise_axb(signal, x, v2-v1, v1, tod_mul=1, abmul=-1, dev=dev, inplace=True)
	# Restore to original shape
	otod = otod.reshape(ishape)
	v1   = v1.reshape(ishape[:-1],v1.shape[-1])
	v2   = v2.reshape(ishape[:-1],v2.shape[-1])
	if return_edges: return otod, v1, v2
	else: return otod

def reslope(signal, v1, v2, inplace=False, n=None, dev=None):
	if dev  is None: dev  = device.get_device()
	if n    is None: n    = signal.shape[-1]
	if not inplace: signal = signal.copy()
	# Allow us to work on other arrays than 2d.
	ishape = signal.shape
	signal = signal.reshape(-1, signal.shape[-1])
	if n != signal.shape[-1]:
		# Avoid paying double cost for uncommon case
		x = dev.np.zeros(signal.shape[-1], dtype=signal.dtype)
		x[:n] = dev.np.linspace(0, 1, n, dtype=signal.dtype)
	else:
		x = dev.np.linspace(0, 1, n, dtype=signal.dtype)
	otod = detwise_axb(signal, x, v2-v1, v1, tod_mul=1, abmul=1, dev=dev, inplace=True)
	# Restore to original shape
	otod = otod.reshape(ishape)
	return otod

=======
>>>>>>> 3fe7ba93
def common_mode_calibrate(signal, bsize=80, down=20, dev=None):
	ndet, nsamp = signal.shape
	if dev is None: dev = device.get_device()
	with dev.pools["pointing"].as_allocator():
		# downgrade to reduce noise, then median to reduce impact of glitches
		dsig = dev.np.median(dev.np.mean(signal[:,:nsamp//bsize//down*bsize*down].reshape(ndet,-1,bsize,down),-1),-1)
		# Find the strongest eigenmode
		cov  = dev.np.cov(dev.np.diff(dsig,axis=-1))
		# Initial normalization, to avoid single detectors dominating
		g1   = dev.np.diag(cov)**0.5
		cov /= g1[:,None]
		cov /= g1[None,:]
		# Find the strongest eigenvector
		E, V = dev.np.linalg.eigh(cov)
		g2   = V[:,-1]
		# Normalize to be mostly positive and have a mean of 1
		g2  /= dev.np.mean(g2)
	# We want to be able to apply the calibration by multiplying
	gtot = 1/g2
	return gtot

# This isn't robust to glitches. Should use a block-median or something
# if that's a problem
def deproject_cosel(signal, el, nmode=2, dev=None):
	ndet, nsamp = signal.shape
	if dev is None: dev = device.get_device()
	# Sky signal should go as 1/cos(el)
	depth = 1/dev.np.cos(dev.np.asarray(el, dtype=signal.dtype))
	# Build a basis
	depth -= dev.np.mean(depth)
	B   = dev.np.zeros((nmode,nsamp),signal.dtype)
	def nmat(x):
		fx = dev.lib.rfft(x)
		fx[...,:100] = 0
		return dev.lib.irfft(fx, x.copy())
	for i in range(nmode): B[i] = depth**(i+1)
	rhs = dev.np.einsum("mi,di->md",B,nmat(signal))
	div = dev.np.einsum("mi,ni->mn",B,nmat(B))
	print("div")
	print(dev.get(div))
	idiv   = dev.np.linalg.inv(div)
	coeffs = idiv.dot(rhs)
	print(dev.get(coeffs))
	# Subtract the el-dependent parts. signal = -coeffs.T matmul B + signal
	# But fortran is column-major, so it's -coeffs
	print(dev.np.std(signal))
	#utils.call_help(dev.lib.sgemm, "N", "N", nsamp, ndet, nmode, -1, B, B.shape[1], coeffs, coeffs.shape[1], 1, signal, signal.shape[1])
	signal -= dev.np.einsum("md,mi->di", coeffs, B)

	print(dev.np.std(signal))

def deglitch(signal, cuts, w=10, dev=None):
	if dev is None: dev = device.get_device()
	# Define sample ranges just before and after each
	# cut, where we will measure a mean value for dejumping
	with bench.mark("get_cut_borders", tfun=dev.time):
		borders = get_cut_borders(cuts,w)
	# Get on the format Kendrick wants
	with bench.mark("index_map", tfun=dev.time):
		ndet      = len(cuts.bins)
		ncut      = len(borders)
		nper      = cuts.bins[:,1]-cuts.bins[:,0]
		index_map        = np.zeros((ncut,5), np.int32)
		index_map[:,0]   = np.repeat(np.arange(ndet,dtype=np.int32),nper)
		index_map[:,1:]  = borders.reshape(ncut,-1)
		index_map2       = np.zeros((ncut,4), np.int32)
		index_map2[:,0]  = index_map[:,0]
		index_map2[:,1]  = np.repeat(cuts.bins[:,0],nper)
		index_map2[:,2:] = cuts.ranges
		index_map  = dev.np.array(index_map)
		index_map2 = dev.np.array(index_map2)
		bvals      = dev.np.zeros((ncut,2), signal.dtype)
	# Measure the border values
	with bench.mark("get_border_means", tfun=dev.time):
		dev.lib.get_border_means(bvals, signal, index_map)
	# Use them to deglitch
	with bench.mark("deglitch core", tfun=dev.time):
		dev.lib.deglitch(signal, bvals, index_map2)

def deglitch_old(signal, cuts, w=10, dev=None):
	if dev is None: dev = device.get_device()
	# Define sample ranges just before and after each
	# cut, where we will measure a mean value for dejumping
	with bench.mark("get_cut_borders", tfun=dev.time):
		borders = get_cut_borders(cuts,w)
	# Hm, need to read out mean in each of these border regions. No easy way to do this
	# Let's see how expensive it is to loop. 28 ms. Probably worth implementing in
	# low-level code
	# FIXME: This takes much longer for some tods, up to 100 s!
	# Really must accelerate this!
	with bench.mark("border vals %d" % len(borders), tfun=dev.time):
		bvals = dev.np.zeros((len(borders),2), signal.dtype)
		for di, (b1,b2) in enumerate(cuts.bins):
			for ri in range(b1,b2):
				bor   = borders[ri]
				bvals1= signal[di,bor[0,0]:bor[0,1]]
				bvals2= signal[di,bor[1,0]:bor[1,1]]
				if bvals1.size  > 0: v1 = dev.np.mean(bvals1)
				if bvals2.size  > 0: v2 = dev.np.mean(bvals2)
				if bvals1.size == 0: v1 = v2
				if bvals2.size == 0: v2 = v1
				bvals[ri,0] = v1
				bvals[ri,1] = v2
	# 45 ms for this one. Not as slow as I feared, but should still be
	# optimized. Unless it's faster on a gpu
	with bench.mark("deglich core", tfun=dev.time):
		# Will subtract v2-v1 from entire region after that cut.
		jumps = bvals[:,1]-bvals[:,0]
		cumj  = dev.np.cumsum(jumps)
		# Will subtract cumj[i] for range[i,1]:range[i+1,0].
		# Will set range[i,0]:range[i,1] to bvals[i,1]-cumj[i]
		for di, (b1,b2) in enumerate(cuts.bins):
			if b1 >= b2: continue
			dcumj = cumj[b1:b2]
			if b1 > 0: dcumj = dcumj - cumj[b1-1] # NB: -= would clobber!
			for i, ri in enumerate(range(b1,b2)):
				r1,r2 = cuts.ranges[ri]
				r3    = cuts.ranges[ri+1,0] if ri < b2-1 else cuts.nsamp
				signal[di,r1:r2]  = bvals[ri,1]-dcumj[i]
				signal[di,r2:r3] -= dcumj[i]<|MERGE_RESOLUTION|>--- conflicted
+++ resolved
@@ -366,11 +366,7 @@
 	# 100 ms for this :(
 	with bench.mark("deslope", tfun=dev.time):
 		with dev.pools["ft"].as_allocator():
-<<<<<<< HEAD
-			deslope(signal, w=w, dev=dev, inplace=True)
-=======
 			gutils.deslope(signal, w=w, dev=dev, inplace=True)
->>>>>>> 3fe7ba93
 
 	# FFT stuff should definitely be on the gpu. 640 ms
 	with bench.mark("fft", tfun=dev.time):
@@ -1045,63 +1041,6 @@
 	else: raise ValueError("Unrecognized model '%s'" % str(model.version))
 	return az, el, roll
 
-<<<<<<< HEAD
-def detwise_axb(tod, x, a, b, inplace=False, tod_mul=0, abmul=1, dev=None):
-	if dev is None: dev = device.get_device()
-	if tod.dtype != np.float32: raise ValueError("Only float32 supported")
-	if not inplace: tod = tod.copy()
-	ndet, nsamp = tod.shape
-	B    = dev.np.empty([2,nsamp],dtype=tod.dtype) # [{a,b},nsamp]
-	B[0] = x
-	B[1] = 1
-	coeffs = dev.np.array([a,b]) # [{a,b},ndet]
-	dev.lib.sgemm("N", "T", nsamp, ndet, 2, abmul, B, nsamp, coeffs, ndet, tod_mul, tod, nsamp)
-	return tod
-
-def deslope(signal, w=10, inplace=False, n=None, dev=None, return_edges=False):
-	if dev  is None: dev  = device.get_device()
-	if n    is None: n    = signal.shape[-1]
-	if not inplace: signal = signal.copy()
-	# Allow us to work on other arrays than 2d.
-	ishape = signal.shape
-	signal = signal.reshape(-1, signal.shape[-1])
-	# Measure edge values
-	v1 = dev.np.mean(signal[:, :w],1)
-	v2 = dev.np.mean(signal[:,n-w:n],1)
-	if n != signal.shape[-1]:
-		# Avoid paying double cost for uncommon case
-		x = dev.np.zeros(signal.shape[-1], dtype=signal.dtype)
-		x[:n] = dev.np.linspace(0, 1, n, dtype=signal.dtype)
-	else:
-		x = dev.np.linspace(0, 1, n, dtype=signal.dtype)
-	otod = detwise_axb(signal, x, v2-v1, v1, tod_mul=1, abmul=-1, dev=dev, inplace=True)
-	# Restore to original shape
-	otod = otod.reshape(ishape)
-	v1   = v1.reshape(ishape[:-1],v1.shape[-1])
-	v2   = v2.reshape(ishape[:-1],v2.shape[-1])
-	if return_edges: return otod, v1, v2
-	else: return otod
-
-def reslope(signal, v1, v2, inplace=False, n=None, dev=None):
-	if dev  is None: dev  = device.get_device()
-	if n    is None: n    = signal.shape[-1]
-	if not inplace: signal = signal.copy()
-	# Allow us to work on other arrays than 2d.
-	ishape = signal.shape
-	signal = signal.reshape(-1, signal.shape[-1])
-	if n != signal.shape[-1]:
-		# Avoid paying double cost for uncommon case
-		x = dev.np.zeros(signal.shape[-1], dtype=signal.dtype)
-		x[:n] = dev.np.linspace(0, 1, n, dtype=signal.dtype)
-	else:
-		x = dev.np.linspace(0, 1, n, dtype=signal.dtype)
-	otod = detwise_axb(signal, x, v2-v1, v1, tod_mul=1, abmul=1, dev=dev, inplace=True)
-	# Restore to original shape
-	otod = otod.reshape(ishape)
-	return otod
-
-=======
->>>>>>> 3fe7ba93
 def common_mode_calibrate(signal, bsize=80, down=20, dev=None):
 	ndet, nsamp = signal.shape
 	if dev is None: dev = device.get_device()
